# coding=utf-8
# Copyright 2021 The OneFlow Authors. All rights reserved.
#
# Licensed under the Apache License, Version 2.0 (the "License");
# you may not use this file except in compliance with the License.
# You may obtain a copy of the License at
#
#     http://www.apache.org/licenses/LICENSE-2.0
#
# Unless required by applicable law or agreed to in writing, software
# distributed under the License is distributed on an "AS IS" BASIS,
# WITHOUT WARRANTIES OR CONDITIONS OF ANY KIND, either express or implied.
# See the License for the specific language governing permissions and
# limitations under the License.

<<<<<<< HEAD
from .structures import DistTensorData, Instance
=======
from .structures import DistTensorData, Instance
from .build import (
    build_image_train_loader,
    build_image_test_loader,
    build_nlp_train_val_test_loader,
    build_nlp_test_loader,
)
>>>>>>> 66fb5680
<|MERGE_RESOLUTION|>--- conflicted
+++ resolved
@@ -13,14 +13,10 @@
 # See the License for the specific language governing permissions and
 # limitations under the License.
 
-<<<<<<< HEAD
-from .structures import DistTensorData, Instance
-=======
 from .structures import DistTensorData, Instance
 from .build import (
     build_image_train_loader,
     build_image_test_loader,
     build_nlp_train_val_test_loader,
     build_nlp_test_loader,
-)
->>>>>>> 66fb5680
+)