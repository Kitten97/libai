--- conflicted
+++ resolved
@@ -306,15 +306,11 @@
     return flow.env.get_world_size()
 
 
-<<<<<<< HEAD
-def convert_consistent(module):
-=======
 def convert_to_distributed_default_setting(module):
     """
     Helper function to convert all eager local tensor in :attr:`nn.Module` in the model to
         consistent tensor with data parallelism as default.
     """
->>>>>>> 3af51090
     for param in module.parameters():
         if not param.is_consistent:
             module.to_consistent(
@@ -324,13 +320,10 @@
             return
 
 
-<<<<<<< HEAD
-=======
 def get_num_nodes():
     return flow.env.get_node_size()
 
 
->>>>>>> 3af51090
 def ttol(tensor, pure_local=False):
     """ consistent tensor to local tensor"""
     if tensor.is_consistent:
