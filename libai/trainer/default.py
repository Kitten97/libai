--- conflicted
+++ resolved
@@ -18,14 +18,9 @@
 
 import oneflow as flow
 from libai.config import LazyConfig, try_get_key
-<<<<<<< HEAD
-from libai.data import build_train_valid_test_data_iterators, Instance
-from libai.tokenizer import setup_tokenizer
-=======
 from libai.config.instantiate import instantiate
 from libai.data import Instance
 from libai.tokenizer import build_tokenizer
->>>>>>> 2c7a38eb
 from libai.models import build_model, build_graph
 from libai.optim import build_optimizer
 from libai.scheduler import build_lr_scheduler
@@ -155,15 +150,6 @@
 
     dist.setup_dist_util(cfg.train.dist)
 
-<<<<<<< HEAD
-    # Initialize tokenizer
-    if try_get_key(cfg, "data.tokenizer_setup", default=False):
-        # TODO(l1aoxingyu): add tokenizer
-        setup_tokenizer(cfg)
-        # pass
-
-=======
->>>>>>> 2c7a38eb
     _check_batch_size(cfg)
 
     if dist.is_main_process() and output_dir:
@@ -472,12 +458,6 @@
             try_get_key(cfg, "dataloader.test") is not None
         ), "cfg must contain `dataloader.test` namespace"
         logger = logging.getLogger(__name__)
-<<<<<<< HEAD
-        logger.info("Prepare training set")
-        # TODO(l1aoxingyu): add dataloader
-        return build_train_valid_test_data_iterators(cfg)
-=======
         logger.info("Prepare testing set")
         test_loader = instantiate(cfg.dataloader.test)  # list[dataloader1, dataloader2]
-        return test_loader
->>>>>>> 2c7a38eb
+        return test_loader