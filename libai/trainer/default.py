# coding=utf-8
# Copyright 2021 The OneFlow Authors. All rights reserved.
#
# Licensed under the Apache License, Version 2.0 (the "License");
# you may not use this file except in compliance with the License.
# You may obtain a copy of the License at
#
#     http://www.apache.org/licenses/LICENSE-2.0
#
# Unless required by applicable law or agreed to in writing, software
# distributed under the License is distributed on an "AS IS" BASIS,
# WITHOUT WARRANTIES OR CONDITIONS OF ANY KIND, either express or implied.
# See the License for the specific language governing permissions and
# limitations under the License.

import logging
import os
from typing import Callable

import oneflow as flow
<<<<<<< HEAD
from libai.config import LazyConfig, instantiate, try_get_key
=======
from libai.config import LazyConfig, try_get_key
>>>>>>> c99712a3
from libai.models import build_model, build_graph
from libai.optim import build_optimizer
from libai.scheduler import build_lr_scheduler
from libai.trainer import hooks
from libai.trainer.trainer import EagerTrainer, GraphTrainer, TrainerBase
from libai.utils import distributed as dist
from libai.utils.checkpoint import Checkpointer
from libai.utils.events import CommonMetricPrinter, JSONWriter
from libai.utils.logger import setup_logger


def _highlight(code, filename):
    try:
        import pygments
    except ImportError:
        return code

    from pygments.formatters import Terminal256Formatter
    from pygments.lexers import Python3Lexer, YamlLexer

    lexer = Python3Lexer() if filename.endswith(".py") else YamlLexer()
    code = pygments.highlight(code, lexer, Terminal256Formatter(style="monokai"))
    return code


def _check_batch_size(cfg):
    micro_batch_size = try_get_key(cfg, "train.micro_batch_size", default=None)
    global_batch_size = try_get_key(cfg, "train.global_batch_size", default=None)
    num_accumulation_steps = try_get_key(
        cfg, "train.num_accumulation_steps", default=None
    )

    if micro_batch_size is not None and global_batch_size is not None:
        if num_accumulation_steps is None:
            if (
                global_batch_size % (micro_batch_size * dist.get_data_parallel_size())
                != 0
            ):
                raise ValueError(
                    f"global_batch_size {global_batch_size} must be divisible by "
                    f"micro_batch_size * data_parallel_size ({micro_batch_size} * {dist.get_data_parallel_size()})"
                )

            cfg.train.num_accumulation_steps = global_batch_size // (
                micro_batch_size * dist.get_data_parallel_size()
            )

        else:
            if (
                global_batch_size
                != micro_batch_size
                * dist.get_data_parallel_size()
                * num_accumulation_steps
            ):
                raise ValueError(
                    f"global_batch_size {global_batch_size} must equal"
                    " micro_batch_size * data_parallel_size * num_accumulation_steps"
                    f" ({micro_batch_size} * {dist.get_data_parallel_size()} * {num_accumulation_steps})"
                )
    elif micro_batch_size is not None and global_batch_size is None:
        if num_accumulation_steps is None:
            cfg.train.num_accumulation_steps = 1

        cfg.train.global_batch_size = (
            micro_batch_size
            * dist.get_data_parallel_size()
            * cfg.train.num_accumulation_steps
        )
    elif micro_batch_size is None and global_batch_size is not None:
        if num_accumulation_steps is None:
            cfg.train.num_accumulation_steps = 1

        if (
            global_batch_size
            % (dist.get_data_parallel_size() * cfg.train.num_accumulation_steps)
            != 0
        ):
            raise ValueError(
                f"global_batch_size {global_batch_size} must be divisible by "
                "data_parallel_size * num_accumulation_steps "
                f"({dist.get_data_parallel_size()} * {cfg.train.num_accumulation_steps})"
            )

        cfg.train.micro_batch_size = global_batch_size // (
            dist.get_data_parallel_size() * cfg.train.num_accumulation_steps
        )
    else:
        raise ValueError("micro_batch_size and global_batch_size must be set either")


def default_setup(cfg, args):
    """
    Perform some basic common setups at the beginning of a job, including:
    1. Set up the libai logger
    2. Log basic information about environment, cmdline arguments, and config
    3. Setup the distributed environment
    4. Setup tokenizer if it's NLP related task
    5. Check batch_size
    6. Backup the config to the output directory
    Args:
        args (argparse.NameSpace): the command line arguments to be logged
    """

    output_dir = try_get_key(cfg, "train.output_dir")
    if dist.is_main_process() and output_dir:
        os.makedirs(output_dir, exist_ok=True)

    cfg.train.resume = args.resume

    rank = dist.get_rank()
    logger = setup_logger(output_dir, distributed_rank=rank)

    logger.info(
        "Rank of current process: {}. World size: {}".format(
            rank, dist.get_world_size()
        )
    )
    logger.info("Command line arguments: " + str(args))

    if hasattr(args, "config_file") and args.config_file != "":
        logger.info(
            "Contents of args.config_file={}:\n{}".format(
                args.config_file,
                _highlight(open(args.config_file, "r").read(), args.config_file),
            )
        )

    dist.setup_dist_util(cfg.train.dist)

    # Initialize tokenizer
    if try_get_key(cfg, "data.tokenizer_setup", default=False):
        # TODO(l1aoxingyu): add tokenizer
        # setup_tokenizer(cfg)
        pass

    _check_batch_size(cfg)

    if dist.is_main_process() and output_dir:
        # Note: some of our scripts may expect the existence of
        # config.yaml in output directory
        path = os.path.join(output_dir, "config.yaml")
        LazyConfig.save(cfg, path)
        logger.info("Full config saved to {}".format(path))

    flow.boxing.nccl.set_fusion_threshold_mbytes(
        try_get_key(cfg, "train.nccl_fusion_threshold_mb", default=16)
    )
    flow.boxing.nccl.set_fusion_max_ops_num(
        try_get_key(cfg, "train.nccl_fusion_max_ops", default=24)
    )
    flow.boxing.nccl.enable_use_compute_stream(
        try_get_key(cfg, "train.enable_use_compute_stream", default=True)
    )


class DefaultTrainer(TrainerBase):
    """
    A trainer with default training logic. Compared to `TrainerBase`, it
    contains the following logic in addition:
    1. Create model, optimizer, scheduler, dataloader from the given config.
    2. Load a checkpoint or `cfg.MODEL.WEIGHTS`, if exists.
    3. Register a few common hooks.
    It is created to simplify the **standard model training workflow** and reduce code boilerplate
    for users who only need the standard training workflow, with standard features.
    It means this class makes *many assumptions* about your training logic that
    may easily become invalid in a new research. In fact, any assumptions beyond those made in the
    :class:`TrainerBase` are too much for research.
    The code of this class has been annotated about restrictive assumptions it made.
    When they do not work for you, you're encouraged to:
    1. Overwrite methods of this class, OR:
    2. Use :class:`TrainerBase`, which only does minimal SGD training and
       nothing else. You can then add your own hooks if needed. OR:
    3. Write your own training loop similar to `tools/plain_train_net.py`.
    Also note that the behavior of this class, like other functions/classes in
    this file, is not stable, since it is meant to represent the "common default behavior".
    It is only guaranteed to work well with the standard models and training workflow in libai.
    To obtain more stable behavior, write your own training logic with other public APIs.
    Attributes:
        scheduler:
        checkpointer:
        cfg (CfgNode):
    Examples:
    .. code-block:: python
        trainer = DefaultTrainer(cfg)
        trainer.resume_or_load()  # load last checkpoint or MODEL.WEIGHTS
        trainer.train()
    """

    def __init__(self, cfg):
        """
        Args:
            cfg (CfgNode):
        """
        super().__init__()
        self.cfg = cfg
        logger = logging.getLogger("libai")

        # setup_logger is not called for LiBai
        if not logger.isEnabledFor(logging.INFO):
            setup_logger()

        # Assume these objects must be constructed in this order.
        self.model = self.build_model(cfg)
        self.optimizer = self.build_optimizer(cfg, self.model)
        self.lr_scheduler = self.build_lr_scheduler(cfg, self.optimizer)

        # Assume no other objects need to be checkpointed.
        # We can later make it checkpoint the stateful hooks
        self.checkpointer = Checkpointer(
            # Assume you want to save checkpoints together with logs/statistics
            self.model,
            cfg.train.output_dir,
            optimizer=self.optimizer,
            lr_scheduler=self.lr_scheduler,
        )

        # Loading checkpoint before dataloader construction, because
        # dataloader needs to know the consumed iterations from
        # the last breakpoint.
        self.resume_or_load(cfg.train.resume)
        cfg.train.start_iter = self.start_iter

        (
            self.train_data_iterator,
            self.valid_data_iterator,
            self.test_data_iterator,
        ) = self.build_train_valid_test_loader(cfg)

        if cfg.graph.enabled:
            graph_train = self.build_graph(
                cfg, self.model, self.optimizer, self.lr_scheduler, is_train=True
            )
            graph_eval = self.build_graph(cfg, self.model, is_train=False)
            self._trainer = GraphTrainer(graph_train, self.train_data_iterator)
        else:
            self._trainer = EagerTrainer(
                self.model, self.train_data_iterator, self.optimizer
            )

        self.global_batch_size = cfg.train.global_batch_size
        self.max_iter = cfg.train.train_iter

        self.register_hooks(self.build_hooks())

    def resume_or_load(self, resume=True):
        """
        If `resume==True` and `cfg.train.output_dir` contains the last checkpoint (defined by
        a `last_checkpoint` file), resume from the file. Resuming means loading all
        available states (eg. optimizer and scheduler) and update iteration counter
        from the checkpoint. ``cfg.train.load_weight`` will not be used.
        Otherwise, this is considered as an independent training. The method will load model
        weights from the file `cfg.train.load_weight` (but will not load other states) and start
        from iteration 0.
        Args:
            resume (bool): whether to do resume or not
        """
        if resume:
            if self.checkpointer.has_checkpoint():
                # The checkpoint stores the training iteration that just finished, thus we start
                # at the next iteration (or iter zero if there's no checkpoint).
                self.start_iter = (
                    self.checkpointer.resume_or_load(None, resume=True).get("iter", -1)
                    + 1
                )
            else:
                # This is considered as an independent training.
                self.checkpointer.load(self.cfg.train.load_weight, checkpointables=[])
        else:
            self.start_iter = 0

    def build_hooks(self):
        """
        Build a list of default hooks, including timing, evaluation,
        checkpointing, lr scheduling, precise BN, writing events.
        Returns:
            list[HookBase]:
        """

        ret = [
            hooks.IterationTimer(),
            hooks.LRScheduler(),
            hooks.PeriodicCheckpointer(
                self.checkpointer, self.cfg.train.checkpointer.period
            ),
        ]
        if dist.is_main_process():
            # run writers in the end, so that evaluation metrics are written
            ret.append(
                hooks.PeriodicWriter(self.build_writers(), self.cfg.train.log_period)
            )
        return ret

    def build_writers(self):
        """
        Build a list of writers to be used. By default it contains
        writers that write metrics to the screen,
        a json file, and a tensorboard event file respectively.
        If you'd like a different list of writers, you can overwrite it in
        your trainer.
        Returns:
            list[EventWriter]: a list of :class:`EventWriter` objects.
        It is now implemented by:
        .. code-block:: python
            return [
                CommonMetricPrinter(self.global_batch_size, self.max_iter),
                JSONWriter(os.path.join(self.cfg.OUTPUT_DIR, "metrics.json")),
                TensorboardXWriter(self.cfg.OUTPUT_DIR),
            ]
        """
        # Assume the default print/log frequency.
        return [
            # It may not always print what you want to see, since it prints "common" metrics only.
            CommonMetricPrinter(self.global_batch_size, self.max_iter),
            JSONWriter(os.path.join(self.cfg.train.output_dir, "metrics.json")),
        ]

    def train(self):
        """
        Run training.
        Returns:
            OrderedDict of results, if evaluation is enabled. Otherwise None.
        """
        super().train(self.start_iter, self.max_iter)

    def run_step(self, get_batch: Callable):
        self._trainer.iter = self.iter
        self._trainer.run_step(get_batch)

    @classmethod
    def build_model(cls, cfg):
        """
        Returns:
            flow.nn.Module:
        It now calls :func:`libai.models.build_model`.
        Overwrite it if you'd like a different model.
        """
        assert (
            try_get_key(cfg, "model") is not None
        ), "cfg must contain `model` namespace"
        model = build_model(cfg.model)
        logger = logging.getLogger(__name__)
        logger.info("Model:\n{}".format(model))
<<<<<<< HEAD
        model.apply(dist.convert_consistent)
=======
        model.apply(dist.convert_to_distributed_default_setting)
>>>>>>> c99712a3
        return model

    @classmethod
    def build_graph(cls, cfg, model, optimizer=None, lr_scheduler=None, is_train=True):
        assert (
            try_get_key(cfg, "graph") is not None
        ), "cfg must contain `graph` namespace"
        graph = build_graph(cfg.graph, model, optimizer, lr_scheduler, is_train)
        graph.debug(cfg.graph.debug)
        return graph

    @classmethod
    def build_optimizer(cls, cfg, model):
        """
        Returns:
            torch.optim.Optimizer:
        It now calls :func:`libai.optim.build_optimizer`.
        Overwrite it if you'd like a different optimizer.
        """
        assert (
            try_get_key(cfg, "optim") is not None
        ), "cfg must contain `optim` namespace"
        return build_optimizer(cfg.optim, model)

    @classmethod
    def build_lr_scheduler(cls, cfg, optimizer):
        """
        It now calls :func:`libai.scheduler.build_lr_scheduler`.
        Overwrite it if you'd like a different scheduler.
        """
        assert (
            try_get_key(cfg, "scheduler") is not None
        ), "cfg must contain `scheduler` namespace"
        return build_lr_scheduler(cfg.scheduler, optimizer)

    @classmethod
    def build_train_valid_test_loader(cls, cfg):
        """
        Returns:
            iterable
        It now calls :func:`libai.data.build_train_valid_test_loader`.
        Overwrite it if you'd like a different data loader.
        """
        assert try_get_key(cfg, "data") is not None, "cfg must contain `data` namespace"
        logger = logging.getLogger(__name__)
        logger.info("Prepare training set")
        # TODO(l1aoxingyu): add dataloader
        return None  # build_train_valid_test_data_iterators(cfg)<|MERGE_RESOLUTION|>--- conflicted
+++ resolved
@@ -18,11 +18,7 @@
 from typing import Callable
 
 import oneflow as flow
-<<<<<<< HEAD
-from libai.config import LazyConfig, instantiate, try_get_key
-=======
 from libai.config import LazyConfig, try_get_key
->>>>>>> c99712a3
 from libai.models import build_model, build_graph
 from libai.optim import build_optimizer
 from libai.scheduler import build_lr_scheduler
@@ -365,11 +361,7 @@
         model = build_model(cfg.model)
         logger = logging.getLogger(__name__)
         logger.info("Model:\n{}".format(model))
-<<<<<<< HEAD
-        model.apply(dist.convert_consistent)
-=======
         model.apply(dist.convert_to_distributed_default_setting)
->>>>>>> c99712a3
         return model
 
     @classmethod
