--- conflicted
+++ resolved
@@ -13,25 +13,18 @@
 # See the License for the specific language governing permissions and
 # limitations under the License.
 
-<<<<<<< HEAD
 from .bert_model import BertModel, BertForPreTraining
 from .vit import VisionTransformer
 from .build import build_model, MODEL_ARCH_REGISTRY
-=======
 from .bert_model import BertModel, BertForPreTraining, BertForPretrainingGraph
-from .build import build_model
 from .utils import build_graph
->>>>>>> bcf09f1b
 
 __all__ = [
     "build_model",
     "build_graph",
     "BertModel",
     "BertForPreTraining",
-<<<<<<< HEAD
+    "BertForPretrainingGraph",
     "VisionTransformer",
-    "MODEL_ARCH_REGISTRY"
-=======
-    "BertForPretrainingGraph",
->>>>>>> bcf09f1b
+    "MODEL_ARCH_REGISTRY",
 ]