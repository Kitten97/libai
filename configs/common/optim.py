import oneflow as flow

from libai.optim import get_default_optimizer_params
from libai.config import LazyCall

optim = LazyCall(flow.optim.AdamW)(
    parameters=LazyCall(get_default_optimizer_params)(
        # parameters.model is meant to be set to the model object,
        # before instantiating the optimizer.
        clip_grad_max_norm=1.0,
        clip_grad_norm_type=2.0,
        weight_decay_norm=0.0,
        weight_decay_bias=0.0,
    ),
    lr=1e-4,
    weight_decay=0.01,
    betas=(0.9, 0.999),
    eps=1e-8,
    do_bias_correction=True,
<<<<<<< HEAD
)

# optim = LazyCall(flow.optim.SGD)(
#     parameters=LazyCall(get_default_optimizer_params)(
#         # parameters.model is meant to be set to the model object, before instantiating the optimizer.
#         clip_grad_max_norm=1.0,
#         clip_grad_norm_type=2.0,
#         weight_decay_norm=0.0,
#         weight_decay_bias=0.0,
#     ),
#     lr=1e-4,
#     weight_decay=0.01,
#     momentum=0.9,
# )
scheduler = LazyCall(WarmupCosineAnnealingLR)(
    max_iters=1000, warmup_factor=0, warmup_iters=100, warmup_method="linear"
=======
>>>>>>> 66fb5680
)<|MERGE_RESOLUTION|>--- conflicted
+++ resolved
@@ -17,23 +17,4 @@
     betas=(0.9, 0.999),
     eps=1e-8,
     do_bias_correction=True,
-<<<<<<< HEAD
-)
-
-# optim = LazyCall(flow.optim.SGD)(
-#     parameters=LazyCall(get_default_optimizer_params)(
-#         # parameters.model is meant to be set to the model object, before instantiating the optimizer.
-#         clip_grad_max_norm=1.0,
-#         clip_grad_norm_type=2.0,
-#         weight_decay_norm=0.0,
-#         weight_decay_bias=0.0,
-#     ),
-#     lr=1e-4,
-#     weight_decay=0.01,
-#     momentum=0.9,
-# )
-scheduler = LazyCall(WarmupCosineAnnealingLR)(
-    max_iters=1000, warmup_factor=0, warmup_iters=100, warmup_method="linear"
-=======
->>>>>>> 66fb5680
 )